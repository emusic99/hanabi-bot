import { CLUE } from '../src/constants.js';
import { cardCount } from '../src/variants.js';
import * as Utils from '../src/tools/util.js';
import { logAction, logClue } from '../src/tools/log.js';

/**
 * @typedef {import ('../src/basics/State.js').State} State
 * @typedef {import('../src/types.js').Action} Action
 * @typedef {import('../src/variants.js').Variant} Variant
 * 
 * @typedef SetupOptions
 * @property {number} level
 * @property {number[]} play_stacks
 * @property {string[]} discarded
 * @property {number} clue_tokens
 * @property {number} starting
 * @property {Variant} variant
 * @property {(state: State) => void} init
 */

export const COLOUR = /** @type {const} */ ({
	RED: 0,
	YELLOW: 1,
	GREEN: 2,
	BLUE: 3,
	PURPLE: 4
});

export const PLAYER = /** @type {const} */ ({
	ALICE: 0,
	BOB: 1,
	CATHY: 2,
	DONALD: 3,
	EMILY: 4
});

const names = ['Alice', 'Bob', 'Cathy', 'Donald', 'Emily'];
const noVar = /** @type {Variant} */ {
	"id": 0,
	"name": "No Variant",
	"suits": ["Red", "Yellow", "Green", "Blue", "Purple"]
};

/**
 * @param {string} short
 */
export function expandShortCard(short) {
	return {
		suitIndex: ['x', 'r', 'y', 'g', 'b', 'p'].indexOf(short[0]) - 1,
		rank: Number(short[1]) || -1
	};
}

/**
 * Initializes the state according to the options provided.
 * @param {State} state
 * @param {Partial<SetupOptions>} options
 */
function init_state(state, options) {
	if (options.play_stacks) {
		state.play_stacks = options.play_stacks;
		for (let i = 0; i < state.numPlayers; i++)
			state.players[i].hypo_stacks = options.play_stacks.slice();

		state.common.hypo_stacks = options.play_stacks.slice();
	}

	// Initialize discard stacks
	for (const short of options.discarded ?? []) {
		const identity = expandShortCard(short);
		const { suitIndex, rank } = identity;

		state.discard_stacks[suitIndex][rank - 1]++;

		// Discarded all copies of a card - the new max rank is 1 less than the rank of discarded card
		if (state.discard_stacks[suitIndex][rank - 1] === cardCount(state.suits, state.variant, identity) && state.max_ranks[suitIndex] > rank - 1)
			state.max_ranks[suitIndex] = rank - 1;
	}

	for (const player of state.allPlayers)
		player.card_elim(state);

	state.currentPlayerIndex = options.starting ?? 0;
	state.clue_tokens = options.clue_tokens ?? 8;

	if (options.init)
		options.init(state);
}

/**
 * Injects extra statements into state functions for ease of testing.
 * @this {State}
 * @param {Partial<SetupOptions>} options
 */
function injectFuncs(options) {
	// @ts-ignore
	this.createBlankDefault = this.createBlank;
	this.createBlank = function () {
		// @ts-ignore
		const new_state = this.createBlankDefault();
		init_state(new_state, options);
		injectFuncs.bind(new_state)(options);
		return new_state;
	};
}

/**
 * @template {State} A
 * @param {{new(...args: any[]): A}} StateClass
 * @param {string[][]} hands
 * @param {Partial<SetupOptions>} test_options
 * @returns {A}
 */
export function setup(StateClass, hands, test_options = {}) {
	const playerNames = names.slice(0, hands.length);
	const variant = options.variant ?? noVar;

<<<<<<< HEAD
	const state = new StateClass(-1, playerNames, 0, variant.suits, variant, false, options.level ?? 1);
=======
	const state = new StateClass(-1, playerNames, 0, suits, {}, false, test_options.level ?? 1);
>>>>>>> 0d89679c
	Utils.globalModify({state});

	let orderCounter = 0;

	// Draw all the hands
	for (let playerIndex = 0; playerIndex < hands.length; playerIndex++) {
		const hand = hands[playerIndex];
		for (const short of hand.reverse()) {
			const { suitIndex, rank } = expandShortCard(short);

			state.handle_action({ type: 'draw', order: orderCounter, playerIndex, suitIndex, rank });
			orderCounter++;
		}
	}

	init_state(state, test_options);
	injectFuncs.bind(state)(test_options);

	for (const player of state.players)
		player.card_elim(state);

	return state;
}

/**
 * Helper function for taking an action.
 * @param {State} state
 * @param {string} rawAction
 * @param {string} [draw] 		The card to draw after taking an action (can be omitted if we are drawing).
 */
export function takeTurn(state, rawAction, draw = 'xx') {
	const action = parseAction(state, rawAction);

	// We only care about the turn taker of these 3 actions
	const turnTaker = action.type === 'clue' ? action.giver :
						action.type === 'play' ? action.playerIndex :
						action.type === 'discard' ? action.playerIndex : state.currentPlayerIndex;

	if (turnTaker !== state.currentPlayerIndex) {
		const expectedPlayer = state.playerNames[state.currentPlayerIndex];
		throw new Error(`Expected ${expectedPlayer}'s turn for action (${logAction(action)}), test written incorrectly?`);
	}

	state.handle_action(action, true);

	if (action.type === 'play' || action.type === 'discard') {
		if (draw === 'xx' && state.currentPlayerIndex !== state.ourPlayerIndex)
			throw new Error(`Missing draw for ${state.playerNames[state.currentPlayerIndex]}'s action (${logAction(action)}).`);

		const { suitIndex, rank } = expandShortCard(draw);
		state.handle_action({ type: 'draw', playerIndex: state.currentPlayerIndex, order: state.cardOrder + 1, suitIndex, rank }, true);
	}

	const nextPlayerIndex = (state.currentPlayerIndex + 1) % state.numPlayers;
	state.handle_action({ type: 'turn', num: state.turn_count, currentPlayerIndex: nextPlayerIndex }, true);
}

/**
 * Parses slot numbers from the separated parts.
 * @param {State} state
 * @param {string[]} parts
 * @param {number} partsIndex 		The index to start parsing from.
 * @param {boolean} expectOne 		A flag saying whether to only expect one slot.
 * @param {string} insufficientMsg 	An additional message to show if insufficient arguments are provided.
 */
function parseSlots(state, parts, partsIndex, expectOne, insufficientMsg = '') {
	const original = parts[partsIndex - 1] + ' ' + parts[partsIndex];

	if (parts.length < partsIndex + 1)
		throw new Error(`Not enough arguments provided ${insufficientMsg}, needs '(slot x)'.`);

	const slots = parts[partsIndex].slice(0, parts[partsIndex].length - 1).split(',').map(Number);

	if (slots.length === 0 || slots.some(slot => isNaN(slot) || slot < 1 && slot > state.hands[state.ourPlayerIndex].length))
		throw new Error(`Failed to parse ${original}.`);

	if (expectOne && slots.length > 1)
		throw new Error(`Expected only 1 slot, parsed ${slots.length} in string ${original}.`);

	return slots;
}

/**
 * Parses an action from a string.
 * @param {State} state
 * @param {string} rawAction
 * @returns {Action}
 */
export function parseAction(state, rawAction) {
	const parts = rawAction.split(' ');

	const playerName = parts[0];
	const playerIndex = state.playerNames.findIndex(name => name === playerName);

	if (playerIndex === -1)
		throw new Error(`Couldn't parse giver ${playerName}, not in list of players ${state.playerNames}`);

	switch(parts[1]) {
		case 'clues': {
			const clue = ('12345'.indexOf(parts[2]) !== -1) ?
				{ type: CLUE.RANK, value: Number(parts[2]) } :
				{ type: CLUE.COLOUR, value: state.suits.findIndex(suit => suit.toLowerCase() === parts[2].toLowerCase()) };

			if (clue.type === CLUE.COLOUR && clue.value === -1)
				throw new Error(`Unable to parse clue ${parts[2]}`);


			const targetName = parts[4];
			const target = state.playerNames.findIndex(name => name === targetName);
			if (target === -1)
				throw new Error(`Couldn't parse target ${playerName}, not in list of players ${state.playerNames}.`);

			if (target !== state.ourPlayerIndex) {
				const list = state.hands[target].clueTouched(clue, state.variant).map(c => c.order);

				if (list.length === 0)
					throw new Error(`Clue ${logClue(Object.assign({}, clue, { target }))} touches no cards.`);

				return { type: 'clue', clue, giver: playerIndex, target, list };
			}
			else {
				// e.g. "Bob clues 2 to Alice (slots 2,4)"
				const slots = parseSlots(state, parts, 6, false, '(clue to us)');
				const list = slots.map(slot => state.hands[state.ourPlayerIndex][slot - 1].order);

				return { type: 'clue', clue, giver: playerIndex, target, list };
			}
		}
		case 'plays': {
			const { suitIndex, rank } = expandShortCard(parts[2]);

			if (playerIndex !== state.ourPlayerIndex) {
				const matching = state.hands[playerIndex].filter(c => c.matches({ suitIndex, rank }));

				if (matching.length === 0) {
					throw new Error(`Unable to find card ${parts[2]} to play in ${playerName}'s hand.`);
				}
				else if (matching.length === 1) {
					// Brief check to make sure that if slot provided, it is correct
					if (parts.length >= 4) {
						const slot = parseSlots(state, parts, 4, true)[0];
						if (state.hands[playerIndex][slot - 1].order !== matching[0].order)
							throw new Error(`Identity ${parts[2]} is not in slot ${slot}, test written incorrectly?`);

					}
					return { type: 'play', playerIndex, suitIndex, rank, order: matching[0].order };
				}
				else {
					// e.g. "Bob plays b3 (slot 1)"
					const slot = parseSlots(state, parts, 4, true, '(ambiguous identity)')[0];
					const card = state.hands[playerIndex][slot - 1];

					if (!card.matches({ suitIndex, rank }))
						throw new Error(`Identity ${parts[2]} is not in slot ${slot}, test written incorrectly?`);

					return { type: 'play', playerIndex, suitIndex, rank, order: card.order };
				}
			}
			else {
				// e.g. "Alice plays y5 (slot 1)"
				const slot = parseSlots(state, parts, 4, true, '(play from us)')[0];
				const { order } = state.hands[state.ourPlayerIndex][slot - 1];

				return { type: 'play', playerIndex, suitIndex, rank, order };
			}
		}
		case 'discards':
		case 'bombs': {
			const { suitIndex, rank } = expandShortCard(parts[2]);
			if (playerIndex !== state.ourPlayerIndex) {
				const order = state.hands[playerIndex].find(c => c.matches({ suitIndex, rank }))?.order;

				if (order === undefined)
					throw new Error(`Unable to find card ${parts[2]} to play in ${playerName}'s hand.`);

				return { type: 'discard', playerIndex, suitIndex, rank, order, failed: parts[1] === 'bombs' };
			}
			else {
				// e.g. "Alice discards y5 (slot 1)"
				if (parts.length < 5)
					throw new Error(`Not enough arguments provided for a discard action from us, needs '(slot x)' at the end.`);

				const slot = parseSlots(state, parts, 4, true, '(discard from us)')[0];
				const { order } = state.hands[state.ourPlayerIndex][slot - 1];

				return { type: 'discard', playerIndex, suitIndex, rank, order, failed: parts[1] === 'bombs' };
			}
		}
	}
}<|MERGE_RESOLUTION|>--- conflicted
+++ resolved
@@ -113,13 +113,9 @@
  */
 export function setup(StateClass, hands, test_options = {}) {
 	const playerNames = names.slice(0, hands.length);
-	const variant = options.variant ?? noVar;
-
-<<<<<<< HEAD
-	const state = new StateClass(-1, playerNames, 0, variant.suits, variant, false, options.level ?? 1);
-=======
-	const state = new StateClass(-1, playerNames, 0, suits, {}, false, test_options.level ?? 1);
->>>>>>> 0d89679c
+	const variant = test_options.variant ?? noVar;
+
+	const state = new StateClass(-1, playerNames, 0, variant.suits, variant, test_options, false, test_options.level ?? 1);
 	Utils.globalModify({state});
 
 	let orderCounter = 0;
