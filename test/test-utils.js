import { CLUE } from '../src/constants.js';
import { getShortForms, cardCount } from '../src/variants.js';
import * as Utils from '../src/tools/util.js';
import { logAction, logClue } from '../src/tools/log.js';

/**
 * @typedef {import ('../src/basics/State.js').State} State
 * @typedef {import('../src/types.js').Action} Action
 * 
 * @typedef SetupOptions
 * @property {number} level
 * @property {number[]} play_stacks
 * @property {string[]} discarded
 * @property {number} clue_tokens
 * @property {number} starting
 * @property {(state: State) => void} init
 */

export const COLOUR = /** @type {const} */ ({
	RED: 0,
	YELLOW: 1,
	GREEN: 2,
	BLUE: 3,
	PURPLE: 4
});

export const PLAYER = /** @type {const} */ ({
	ALICE: 0,
	BOB: 1,
	CATHY: 2,
	DONALD: 3,
	EMILY: 4
});

const names = ['Alice', 'Bob', 'Cathy', 'Donald', 'Emily'];
const suits = ['Red', 'Yellow', 'Green', 'Blue', 'Purple'];
const noVar = {
	"id": 0,
	"newID": "R+Y+G+B+P",
	"name": "No Variant",
	"suits": ["Red", "Yellow", "Green", "Blue", "Purple"]
};

/**
 * @param {string} short
 */
export function expandShortCard(short) {
	return {
		suitIndex: ['x', 'r', 'y', 'g', 'b', 'p'].indexOf(short[0]) - 1,
		rank: Number(short[1]) || -1
	};
}

/**
 * Initializes the state according to the options provided.
 * @param {State} state
 * @param {Partial<SetupOptions>} options
 */
function init_state(state, options) {
	if (options.play_stacks) {
		state.play_stacks = options.play_stacks;
		for (let i = 0; i < state.numPlayers; i++)
			state.players[i].hypo_stacks = options.play_stacks.slice();

		state.common.hypo_stacks = options.play_stacks.slice();
	}

	// Initialize discard stacks
	for (const short of options.discarded ?? []) {
		const identity = expandShortCard(short);
		const { suitIndex, rank } = identity;

		state.discard_stacks[suitIndex][rank - 1]++;

		// Discarded all copies of a card - the new max rank is 1 less than the rank of discarded card
<<<<<<< HEAD
		if (state.discard_stacks[suitIndex][rank - 1] === cardCount(state.suits, state.variant, identity) && state.max_ranks[suitIndex] > rank - 1) {
=======
		if (state.discard_stacks[suitIndex][rank - 1] === cardCount(state.suits, identity) && state.max_ranks[suitIndex] > rank - 1)
>>>>>>> 8183da63
			state.max_ranks[suitIndex] = rank - 1;
	}

	for (const player of state.allPlayers)
		player.card_elim(state);

	state.currentPlayerIndex = options.starting ?? 0;
	state.clue_tokens = options.clue_tokens ?? 8;

	if (options.init)
		options.init(state);
}

/**
 * Injects extra statements into state functions for ease of testing.
 * @this {State}
 * @param {Partial<SetupOptions>} options
 */
function injectFuncs(options) {
	// @ts-ignore
	this.createBlankDefault = this.createBlank;
	this.createBlank = function () {
		// @ts-ignore
		const new_state = this.createBlankDefault();
		init_state(new_state, options);
		injectFuncs.bind(new_state)(options);
		return new_state;
	};
}

/**
 * @template {State} A
 * @param {{new(...args: any[]): A}} StateClass
 * @param {string[][]} hands
 * @param {Partial<SetupOptions>} options
 * @returns {A}
 */
export function setup(StateClass, hands, options = {}) {
	const playerNames = names.slice(0, hands.length);

	getShortForms(noVar.suits);

	const state = new StateClass(-1, playerNames, 0, suits, noVar, false, options.level ?? 1);
	Utils.globalModify({state});

	let orderCounter = 0;

	// Draw all the hands
	for (let playerIndex = 0; playerIndex < hands.length; playerIndex++) {
		const hand = hands[playerIndex];
		for (const short of hand.reverse()) {
			const { suitIndex, rank } = expandShortCard(short);

			state.handle_action({ type: 'draw', order: orderCounter, playerIndex, suitIndex, rank });
			orderCounter++;
		}
	}

	init_state(state, options);
	injectFuncs.bind(state)(options);

	for (const player of state.players)
		player.card_elim(state);

	return state;
}

/**
 * Helper function for taking an action.
 * @param {State} state
 * @param {string} rawAction
 * @param {string} [draw] 		The card to draw after taking an action (can be omitted if we are drawing).
 */
export function takeTurn(state, rawAction, draw = 'xx') {
	const action = parseAction(state, rawAction);

	// We only care about the turn taker of these 3 actions
	const turnTaker = action.type === 'clue' ? action.giver :
						action.type === 'play' ? action.playerIndex :
						action.type === 'discard' ? action.playerIndex : state.currentPlayerIndex;

	if (turnTaker !== state.currentPlayerIndex) {
		const expectedPlayer = state.playerNames[state.currentPlayerIndex];
		throw new Error(`Expected ${expectedPlayer}'s turn for action (${logAction(action)}), test written incorrectly?`);
	}

	state.handle_action(action, true);

	if (action.type === 'play' || action.type === 'discard') {
		if (draw === 'xx' && state.currentPlayerIndex !== state.ourPlayerIndex)
			throw new Error(`Missing draw for ${state.playerNames[state.currentPlayerIndex]}'s action (${logAction(action)}).`);

		const { suitIndex, rank } = expandShortCard(draw);
		state.handle_action({ type: 'draw', playerIndex: state.currentPlayerIndex, order: state.cardOrder + 1, suitIndex, rank }, true);
	}

	const nextPlayerIndex = (state.currentPlayerIndex + 1) % state.numPlayers;
	state.handle_action({ type: 'turn', num: state.turn_count, currentPlayerIndex: nextPlayerIndex }, true);
}

/**
 * Parses slot numbers from the separated parts.
 * @param {State} state
 * @param {string[]} parts
 * @param {number} partsIndex 		The index to start parsing from.
 * @param {boolean} expectOne 		A flag saying whether to only expect one slot.
 * @param {string} insufficientMsg 	An additional message to show if insufficient arguments are provided.
 */
function parseSlots(state, parts, partsIndex, expectOne, insufficientMsg = '') {
	const original = parts[partsIndex - 1] + ' ' + parts[partsIndex];

	if (parts.length < partsIndex + 1)
		throw new Error(`Not enough arguments provided ${insufficientMsg}, needs '(slot x)'.`);

	const slots = parts[partsIndex].slice(0, parts[partsIndex].length - 1).split(',').map(Number);

	if (slots.length === 0 || slots.some(slot => isNaN(slot) || slot < 1 && slot > state.hands[state.ourPlayerIndex].length))
		throw new Error(`Failed to parse ${original}.`);

	if (expectOne && slots.length > 1)
		throw new Error(`Expected only 1 slot, parsed ${slots.length} in string ${original}.`);

	return slots;
}

/**
 * Parses an action from a string.
 * @param {State} state
 * @param {string} rawAction
 * @returns {Action}
 */
export function parseAction(state, rawAction) {
	const parts = rawAction.split(' ');

	const playerName = parts[0];
	const playerIndex = state.playerNames.findIndex(name => name === playerName);

	if (playerIndex === -1)
		throw new Error(`Couldn't parse giver ${playerName}, not in list of players ${state.playerNames}`);

	switch(parts[1]) {
		case 'clues': {
			const clue = ('12345'.indexOf(parts[2]) !== -1) ?
				{ type: CLUE.RANK, value: Number(parts[2]) } :
				{ type: CLUE.COLOUR, value: state.suits.findIndex(suit => suit.toLowerCase() === parts[2].toLowerCase()) };

			if (clue.type === CLUE.COLOUR && clue.value === -1)
				throw new Error(`Unable to parse clue ${parts[2]}`);


			const targetName = parts[4];
			const target = state.playerNames.findIndex(name => name === targetName);
			if (target === -1)
				throw new Error(`Couldn't parse target ${playerName}, not in list of players ${state.playerNames}.`);

			if (target !== state.ourPlayerIndex) {
<<<<<<< HEAD
				const list = state.hands[target].clueTouched(clue, state.variant).map(c => c.order);
				if (list.length === 0) {
=======
				const list = state.hands[target].clueTouched(clue, state.suits).map(c => c.order);

				if (list.length === 0)
>>>>>>> 8183da63
					throw new Error(`Clue ${logClue(Object.assign({}, clue, { target }))} touches no cards.`);

				return { type: 'clue', clue, giver: playerIndex, target, list };
			}
			else {
				// e.g. "Bob clues 2 to Alice (slots 2,4)"
				const slots = parseSlots(state, parts, 6, false, '(clue to us)');
				const list = slots.map(slot => state.hands[state.ourPlayerIndex][slot - 1].order);

				return { type: 'clue', clue, giver: playerIndex, target, list };
			}
		}
		case 'plays': {
			const { suitIndex, rank } = expandShortCard(parts[2]);

			if (playerIndex !== state.ourPlayerIndex) {
				const matching = state.hands[playerIndex].filter(c => c.matches({ suitIndex, rank }));

				if (matching.length === 0) {
					throw new Error(`Unable to find card ${parts[2]} to play in ${playerName}'s hand.`);
				}
				else if (matching.length === 1) {
					// Brief check to make sure that if slot provided, it is correct
					if (parts.length >= 4) {
						const slot = parseSlots(state, parts, 4, true)[0];
						if (state.hands[playerIndex][slot - 1].order !== matching[0].order)
							throw new Error(`Identity ${parts[2]} is not in slot ${slot}, test written incorrectly?`);

					}
					return { type: 'play', playerIndex, suitIndex, rank, order: matching[0].order };
				}
				else {
					// e.g. "Bob plays b3 (slot 1)"
					const slot = parseSlots(state, parts, 4, true, '(ambiguous identity)')[0];
					const card = state.hands[playerIndex][slot - 1];

					if (!card.matches({ suitIndex, rank }))
						throw new Error(`Identity ${parts[2]} is not in slot ${slot}, test written incorrectly?`);

					return { type: 'play', playerIndex, suitIndex, rank, order: card.order };
				}
			}
			else {
				// e.g. "Alice plays y5 (slot 1)"
				const slot = parseSlots(state, parts, 4, true, '(play from us)')[0];
				const { order } = state.hands[state.ourPlayerIndex][slot - 1];

				return { type: 'play', playerIndex, suitIndex, rank, order };
			}
		}
		case 'discards':
		case 'bombs': {
			const { suitIndex, rank } = expandShortCard(parts[2]);
			if (playerIndex !== state.ourPlayerIndex) {
				const order = state.hands[playerIndex].find(c => c.matches({ suitIndex, rank }))?.order;

				if (order === undefined)
					throw new Error(`Unable to find card ${parts[2]} to play in ${playerName}'s hand.`);

				return { type: 'discard', playerIndex, suitIndex, rank, order, failed: parts[1] === 'bombs' };
			}
			else {
				// e.g. "Alice discards y5 (slot 1)"
				if (parts.length < 5)
					throw new Error(`Not enough arguments provided for a discard action from us, needs '(slot x)' at the end.`);

				const slot = parseSlots(state, parts, 4, true, '(discard from us)')[0];
				const { order } = state.hands[state.ourPlayerIndex][slot - 1];

				return { type: 'discard', playerIndex, suitIndex, rank, order, failed: parts[1] === 'bombs' };
			}
		}
	}
}<|MERGE_RESOLUTION|>--- conflicted
+++ resolved
@@ -36,7 +36,6 @@
 const suits = ['Red', 'Yellow', 'Green', 'Blue', 'Purple'];
 const noVar = {
 	"id": 0,
-	"newID": "R+Y+G+B+P",
 	"name": "No Variant",
 	"suits": ["Red", "Yellow", "Green", "Blue", "Purple"]
 };
@@ -73,11 +72,7 @@
 		state.discard_stacks[suitIndex][rank - 1]++;
 
 		// Discarded all copies of a card - the new max rank is 1 less than the rank of discarded card
-<<<<<<< HEAD
-		if (state.discard_stacks[suitIndex][rank - 1] === cardCount(state.suits, state.variant, identity) && state.max_ranks[suitIndex] > rank - 1) {
-=======
-		if (state.discard_stacks[suitIndex][rank - 1] === cardCount(state.suits, identity) && state.max_ranks[suitIndex] > rank - 1)
->>>>>>> 8183da63
+		if (state.discard_stacks[suitIndex][rank - 1] === cardCount(state.suits, state.variant, identity) && state.max_ranks[suitIndex] > rank - 1)
 			state.max_ranks[suitIndex] = rank - 1;
 	}
 
@@ -234,14 +229,9 @@
 				throw new Error(`Couldn't parse target ${playerName}, not in list of players ${state.playerNames}.`);
 
 			if (target !== state.ourPlayerIndex) {
-<<<<<<< HEAD
 				const list = state.hands[target].clueTouched(clue, state.variant).map(c => c.order);
-				if (list.length === 0) {
-=======
-				const list = state.hands[target].clueTouched(clue, state.suits).map(c => c.order);
 
 				if (list.length === 0)
->>>>>>> 8183da63
 					throw new Error(`Clue ${logClue(Object.assign({}, clue, { target }))} touches no cards.`);
 
 				return { type: 'clue', clue, giver: playerIndex, target, list };
