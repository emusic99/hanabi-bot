--- conflicted
+++ resolved
@@ -22,6 +22,12 @@
 
 const playerNames = ['Alice', 'Bob', 'Cathy', 'Donald', 'Emily', 'Fred'];
 
+const noVar = {
+	"id": 0,
+	"name": "No Variant",
+	"suits": ["Red", "Yellow", "Green", "Blue", "Purple"]
+};
+
 async function main() {
 	const { convention = 'HGroup', level: lStr = '1', games = '10', players: pStr = '2', seed, variant: vStr = 'No Variant' } = Utils.parse_args();
 	const variant = await getVariant(vStr);
@@ -46,11 +52,7 @@
 		for (let rank = 1; rank <= 5; rank++) {
 			const identity = Object.freeze({ suitIndex, rank });
 
-<<<<<<< HEAD
-			for (let i = 0; i < cardCount(variant.suits, variant.newID, identity); i++) {
-=======
-			for (let i = 0; i < cardCount(variant.suits, identity); i++)
->>>>>>> 8183da63
+			for (let i = 0; i < cardCount(variant.suits, variant, identity); i++)
 				deck.push(identity);
 		}
 	}
@@ -96,7 +98,7 @@
 function simulate_game(playerNames, deck, suits, convention, level) {
 	/** @type {{ state: State, order: number }[]} */
 	const states = playerNames.map((_, index) => {
-		return { state: new conventions[convention](-1, playerNames, index, suits, 'R+Y+G+B+P', false, level), order: 0 };
+		return { state: new conventions[convention](-1, playerNames, index, suits, noVar, false, level), order: 0 };
 	});
 	Utils.globalModify({ state: states[0].state });
 
