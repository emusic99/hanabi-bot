--- conflicted
+++ resolved
@@ -23,9 +23,34 @@
 	const hand = state.hands[state.ourPlayerIndex];
 	const { play_clues, save_clues, fix_clues } = find_clues(state);
 
-<<<<<<< HEAD
 	// Look for playables, trash and important discards in own hand
-=======
+	let playable_cards = find_playables(state.play_stacks, hand);
+	const trash_cards = find_known_trash(state, state.ourPlayerIndex);
+
+	const discards = [];
+	for (const card of playable_cards) {
+		const id = card.identity({ infer: true });
+
+		// Skip non-trash cards and cards we don't know the identity of
+		if (!trash_cards.some(c => c.order === card.order) || id === undefined) {
+			continue;
+		}
+
+		// If there isn't a matching playable card in our hand, we should discard it to sarcastic for someone else
+		if (!playable_cards.some(c => c.matches(id.suitIndex, id.rank, { infer: true }))) {
+			discards.push(card);
+		}
+	}
+
+	// Remove trash cards from playables
+	playable_cards = playable_cards.filter(pc => !trash_cards.some(sc => sc.order === pc.order));
+	logger.info('playable cards', Utils.logHand(playable_cards));
+	logger.info('trash cards', Utils.logHand(trash_cards));
+	logger.info('discards', Utils.logHand(discards));
+
+	const playable_priorities = determine_playable_card(state, playable_cards);
+	const urgent_actions = find_urgent_actions(state, play_clues, save_clues, fix_clues, playable_priorities);
+
 	logger.info('all urgent actions', urgent_actions);
 
 	// Unlock next player
@@ -39,55 +64,6 @@
 			const actions = urgent_actions[i];
 			if (actions.length > 0) {
 				return actions[0];
-			}
-		}
-	}
-
-	// Then, look for playables, trash and important discards in own hand
->>>>>>> e715b0e0
-	let playable_cards = find_playables(state.play_stacks, hand);
-	const trash_cards = find_known_trash(state, state.ourPlayerIndex);
-
-	const discards = [];
-	for (const card of playable_cards) {
-		const id = card.identity({ infer: true });
-
-		// Skip non-trash cards and cards we don't know the identity of
-		if (!trash_cards.some(c => c.order === card.order) || id === undefined) {
-			continue;
-		}
-
-		// If there isn't a matching playable card in our hand, we should discard it to sarcastic for someone else
-		if (!playable_cards.some(c => c.matches(id.suitIndex, id.rank, { infer: true }))) {
-			discards.push(card);
-		}
-	}
-
-	// Remove trash cards from playables
-	playable_cards = playable_cards.filter(pc => !trash_cards.some(sc => sc.order === pc.order));
-	logger.info('playable cards', Utils.logHand(playable_cards));
-	logger.info('trash cards', Utils.logHand(trash_cards));
-	logger.info('discards', Utils.logHand(discards));
-
-	const playable_priorities = determine_playable_card(state, playable_cards);
-	const urgent_actions = find_urgent_actions(state, play_clues, save_clues, fix_clues, playable_priorities);
-
-<<<<<<< HEAD
-	logger.info('all urgent actions', urgent_actions);
-
-	// Unlock next player
-	if (urgent_actions[0].length > 0) {
-		Utils.sendCmd('action', urgent_actions[0][0]);
-		return;
-	}
-
-	// Urgent save for next player
-	if (state.clue_tokens > 0) {
-		for (let i = 1; i < 4; i++) {
-			const actions = urgent_actions[i];
-			if (actions.length > 0) {
-				Utils.sendCmd('action', actions[0]);
-				return;
 			}
 		}
 	}
@@ -102,17 +78,13 @@
 			if (ordered_1s.length > 0) {
 				best_playable_card = order_1s[0];
 			}
-=======
-		if (priority === 0) {
-			return { tableID, type: ACTION.PLAY, target: best_playable_card.order };
->>>>>>> e715b0e0
 		}
 		best_playable_card = playable_priorities[priority][0];
 	}
 
 	// Playing into finesse/bluff
 	if (playable_cards.length > 0 && priority === 0) {
-		Utils.sendCmd('action', { tableID, type: ACTION.PLAY, target: best_playable_card.order });
+		return { tableID, type: ACTION.PLAY, target: best_playable_card.order };
 		return;
 	}
 
