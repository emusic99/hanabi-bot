import { ACTION } from '../../constants.js';
import { ACTION_PRIORITY as PRIORITY, LEVEL } from './h-constants.js';
import { clue_safe } from './clue-finder/clue-safe.js';
import { get_result } from './clue-finder/determine-clue.js';
import { determine_focus, valuable_tempo_clue } from './hanabi-logic.js';
import { cardValue, playableAway } from '../../basics/hanabi-util.js';
import { find_clue_value, order_1s } from './action-helper.js';
import * as Utils from '../../tools/util.js';

import logger from '../../tools/logger.js';
import { logHand } from '../../tools/log.js';

/**
 * @typedef {import('../h-group.js').default} State
 * @typedef {import('../../basics/Card.js').Card} Card
 * @typedef {import('../../types.js').Clue} Clue
 * @typedef {import('../../types.js').SaveClue} SaveClue
 * @typedef {import('../../types.js').FixClue} FixClue
 * @typedef {import('../../types.js').PerformAction} PerformAction
 */

/**
 * Determines whether we can play a connecting card into the target's hand.
 * @param {State} state
 * @param {number} target
 * @returns {PerformAction | undefined}	The action to perform if we can do so, otherwise undefined.
 */
function find_unlock(state, target) {
	for (const card of state.hands[target]) {
		const { suitIndex, rank } = card;

		if (playableAway(state, card) !== 1)
			continue;

		// See if we have the connecting card (should be certain)
		const our_connecting = state.hands[state.ourPlayerIndex].find(c => state.me.thoughts[c.order].matches({ suitIndex, rank: rank - 1 }, { infer: true }));
		if (our_connecting === undefined)
			continue;

		// The card must become playable
		const known = state.players[target].thoughts[card.order].inferred.every(c => playableAway(state, c) === 0 || c.matches(card));
		if (known)
			return { tableID: state.tableID, type: ACTION.PLAY, target: our_connecting.order };
	}
	return;
}

/**
 * Looks for a play clue that can be given to avoid giving a save clue to the target.
 * @param {State} state
 * @param {number} target 				The index of the player that needs a save clue.
 * @param {Clue[]} all_play_clues 		An array of all valid play clues that can be currently given.
 * @param {boolean} locked 				Whether the target is locked
 * @param {number} remainder_boost		The value of the new chop after the save clue.
 * @returns {PerformAction | undefined}	The play clue to give if it exists, otherwise undefined.
 */
function find_play_over_save(state, target, all_play_clues, locked, remainder_boost) {
	/** @type {{clue: Clue, playables: Card[]}[]} */
	const play_clues = [];

	for (const clue of all_play_clues) {
		const clue_value = find_clue_value(clue.result) + remainder_boost;

		// Locked reduces needed clue value (TODO: try readding only 1 clue token increases needed clue value?)
		if (clue_value < (locked ? 0 : 1)) {
			logger.debug('clue value', clue_value, 'skipping');
			continue;
		}

		const { playables } = clue.result;
		const target_cards = playables.filter(({ playerIndex }) => playerIndex === target).map(p => p.card);
		const immediately_playable = target_cards.filter(card =>
			playableAway(state, state.me.thoughts[card.order]) === 0 && card.inferred.every(c => playableAway(state, c) === 0));

		// The card can be played without any additional help
		if (immediately_playable.length > 0) {
			play_clues.push({ clue, playables: immediately_playable });
			continue;
		}

		// Try to see if any target card can be made playable by players between us and them, including themselves
		for (const target_card of target_cards) {
			const { suitIndex } = target_card;
			let stackRank = state.play_stacks[suitIndex];

			for (let i = 1; i <= state.numPlayers; i++) {
				const nextPlayer = (state.ourPlayerIndex + i) % state.numPlayers;
				const current_playables = playables.filter(({ playerIndex, card }) => playerIndex === nextPlayer && card.matches({ suitIndex, rank: stackRank + 1 }));

				if (current_playables.length > 0) {
					if (nextPlayer === target) {
						play_clues.push({ clue, playables: current_playables.map(p => p.card) });
						break;
					}
					else {
						stackRank++;
						continue;
					}
				}

				// We've reached the target's turn and weren't able to find a playable
				if (nextPlayer === target)
					break;
			}
		}

<<<<<<< HEAD
		const touches_chop = state.hands[target].clueTouched(clue, state.variant).some(c => c.order === state.common.chop(state.hands[target])?.order);
		if (!locked && touches_chop && clue_safe(state, state.me, clue)) {
=======
		const touches_chop = state.hands[target].clueTouched(clue, state.suits).some(c => c.order === state.common.chop(state.hands[target])?.order);
		if (!locked && touches_chop && clue_safe(state, state.me, clue))
>>>>>>> 8183da63
			play_clues.push({ clue, playables: [] });
	}

	if (play_clues.length === 0)
		return;

	// If there are clues that make the save target playable, we should prioritize those
	// TODO: Consider adding this back?
	// const save_target = state.hands[target].chop();
	// const playable_saves = play_clues.filter(({ playables }) => playables.some(c => c.matches(save_target.suitIndex, save_target.rank)));

	const { clue } = Utils.maxOn(play_clues, ({ clue }) => find_clue_value(clue.result));

	// Convert CLUE to ACTION
	return Utils.clueToAction(clue, state.tableID);
}

/**
 * Returns a 2D array of urgent actions in order of descending priority.
 * @param {State} state
 * @param {Clue[][]} play_clues
 * @param {SaveClue[]} save_clues
 * @param {FixClue[][]} fix_clues
 * @param {Clue[][]} stall_clues
 * @param {Card[][]} playable_priorities
 */
export function find_urgent_actions(state, play_clues, save_clues, fix_clues, stall_clues, playable_priorities) {
	const { common } = state;
	const prioritySize = Object.keys(PRIORITY).length;
	const urgent_actions = /** @type {PerformAction[][]} */ (Array.from({ length: prioritySize * 2 + 1 }, _ => []));

	for (let i = 1; i < state.numPlayers; i++) {
		const target = (state.ourPlayerIndex + i) % state.numPlayers;

		// If there is at least one non-finessed player with 1 clue (or 2 non-finessed players with 0 clues) between us and target, lower priority
		let playerIndex = (state.ourPlayerIndex + 1) % state.numPlayers;
		let high_priority = true;

		while (playerIndex !== target) {
			if (!state.hands[playerIndex].some(c => common.thoughts[c.order].finessed && playableAway(state, c) === 0)) {
				high_priority = false;
				break;
			}
			playerIndex = (playerIndex + 1) % state.numPlayers;
		}

		const nextPriority = high_priority ? 0 : prioritySize;

		// They are locked, we should try to unlock
		if (common.thinksLocked(state, target)) {
			const unlock_action = find_unlock(state, target);
			if (unlock_action !== undefined) {
				urgent_actions[PRIORITY.UNLOCK + nextPriority].push(unlock_action);
				continue;
			}

			const play_over_save = find_play_over_save(state, target, play_clues.flat(), true, 0);
			if (play_over_save !== undefined) {
				urgent_actions[PRIORITY.PLAY_OVER_SAVE + nextPriority].push(play_over_save);
				continue;
			}

			const trash_fix = fix_clues[target].find(clue => clue.trash);
			if (trash_fix !== undefined) {
				urgent_actions[PRIORITY.TRASH_FIX + nextPriority].push(Utils.clueToAction(trash_fix, state.tableID));
				continue;
			}
			continue;
		}

		// They require a save clue
		// Urgency: [next, unlock] [next, save only] [next, play/trash fix over save] [next, urgent fix] [other, unlock]
		// (play) (give play if 2+ clues)
		// [other, save only] [other, play/trash fix over save] [all other fixes]
		// (give play if < 2 clues) [early saves]
		if (save_clues[target] !== undefined) {
			const hand = state.hands[target];
			const save = save_clues[target];

			// They already have a playable or trash (i.e. early save)
			if (common.thinksLoaded(state, target)) {
				urgent_actions[prioritySize * 2].push(Utils.clueToAction(save, state.tableID));
				continue;
			}

			// Try to see if they have a playable card that connects directly through our hand
			// Although this is only optimal for the next player, it is often a "good enough" action for future players.
			const unlock_action = find_unlock(state, target);
			if (unlock_action !== undefined) {
				urgent_actions[PRIORITY.UNLOCK + nextPriority].push(unlock_action);
				continue;
			}

			const list = state.hands[target].clueTouched(save, state.variant).map(c => c.order);
			const hypo_state = state.simulate_clue({ type: 'clue', giver: state.ourPlayerIndex, list, clue: save, target });

			// Give them a fix clue with known trash if possible (TODO: Re-examine if this should only be urgent fixes)
			const trash_fix = fix_clues[target].find(clue => clue.trash);
			if (trash_fix !== undefined) {
				urgent_actions[PRIORITY.TRASH_FIX + nextPriority].push(Utils.clueToAction(trash_fix, state.tableID));
				continue;
			}

			// Check if Order Chop Move is available - 4 (unknown card) must be highest priority, they must be 1s, and this cannot be a playable save
			if (state.level >= LEVEL.BASIC_CM &&
				playable_priorities.every((cards, priority) => priority >= 4 || cards.length === 0) &&
				!save.playable
			) {
				const ordered_1s = order_1s(state, state.common, playable_priorities[4]);
				const distance = (target + state.numPlayers - state.ourPlayerIndex) % state.numPlayers;

				// If we want to OCM the next player (distance 1), we need at least two unknown 1s.
				if (ordered_1s.length > distance) {
					// Temporarily chop move the chop card
					const chop = state.me.chop(hand);
					const old_chop_value = cardValue(state, state.me, chop);
					state.me.thoughts[chop.order].chop_moved = true;
					const new_chop_value = state.me.chopValue(state, target);

					// Undo the chop move
					state.me.thoughts[chop.order].chop_moved = false;

					// Make sure the old chop is equal or better than the new one
					if (old_chop_value >= new_chop_value) {
						urgent_actions[PRIORITY.ONLY_SAVE + nextPriority].push({ tableID: state.tableID, type: ACTION.PLAY, target: ordered_1s[distance].order });
						continue;
					}
				}
			}

			// Check if TCCM is available
			if (state.level >= LEVEL.TEMPO_CLUES && state.numPlayers > 2) {
				let tccm = false;
				for (const clue of stall_clues[1].filter(clue => clue.target === target)) {
					const { playables } = clue.result;
					const { focused_card } = determine_focus(hand, state.common, hand.clueTouched(clue, state.variant).map(c => c.order), { beforeClue: true });
					const { tempo, valuable } = valuable_tempo_clue(state, state.common, clue, playables, focused_card);

					if (tempo && !valuable && clue_safe(state, state.me, clue)) {
						urgent_actions[PRIORITY.ONLY_SAVE + nextPriority].push(Utils.clueToAction(clue, state.tableID));
						tccm = true;
						break;
					}
				}

				if (tccm)
					continue;
			}

			const hand_after_save = hypo_state.hands[target];

			// Try to give a play clue involving them (if 2 players, too risky to try play over save at 1 clue)
			if (state.clue_tokens >= (state.numPlayers > 2 ? 1 : 2)) {
				const all_play_clues = play_clues.flat();

				// Save clue reveals a play
				if (hypo_state.common.thinksPlayables(hypo_state, target).length > 0)
					all_play_clues.push(Object.assign({}, save, { result: get_result(state, hypo_state, save, state.ourPlayerIndex )}));


				logger.debug('hand after save', logHand(hand_after_save));

				// If we're going to give a save clue, we shouldn't penalize the play clue's remainder if the save clue's remainder is also bad
				const play_over_save = find_play_over_save(state, target, all_play_clues, false, hypo_state.me.chopValue(hypo_state, target, { afterClue: true }));
				if (play_over_save !== undefined) {
					urgent_actions[PRIORITY.PLAY_OVER_SAVE + nextPriority].push(play_over_save);
					continue;
				}
			}

			const bad_save = hypo_state.me.thinksLocked(hypo_state, target) ?
				state.me.chopValue(state, target) < cardValue(state, hypo_state.me, hypo_state.common.lockedDiscard(hypo_state, hypo_state.hands[target])) :
				state.me.chopValue(state, target) < hypo_state.me.chopValue(hypo_state, target);

			// Do not save at 1 clue if new chop or sacrifice discard are better than old chop
			if (state.clue_tokens === 1 && save.cm.length === 0 && bad_save)
				continue;

			// Do not save if unsafe
			if (!save.safe)
				continue;

			// No alternative, have to give save
			urgent_actions[PRIORITY.ONLY_SAVE + nextPriority].push(Utils.clueToAction(save_clues[target], state.tableID));
		}

		// They require a fix clue
		if (fix_clues[target].length > 0) {
			const urgent_fix = fix_clues[target].find(clue => clue.urgent);

			// Urgent fix on the next player is particularly urgent, but we should prioritize urgent fixes for others too
			if (urgent_fix !== undefined) {
				urgent_actions[PRIORITY.URGENT_FIX + nextPriority].push(Utils.clueToAction(urgent_fix, state.tableID));
				continue;
			}

			// No urgent fixes required
			urgent_actions[PRIORITY.URGENT_FIX + prioritySize].push(Utils.clueToAction(fix_clues[target][0], state.tableID));
		}
	}
	return urgent_actions;
}<|MERGE_RESOLUTION|>--- conflicted
+++ resolved
@@ -104,13 +104,8 @@
 			}
 		}
 
-<<<<<<< HEAD
 		const touches_chop = state.hands[target].clueTouched(clue, state.variant).some(c => c.order === state.common.chop(state.hands[target])?.order);
-		if (!locked && touches_chop && clue_safe(state, state.me, clue)) {
-=======
-		const touches_chop = state.hands[target].clueTouched(clue, state.suits).some(c => c.order === state.common.chop(state.hands[target])?.order);
 		if (!locked && touches_chop && clue_safe(state, state.me, clue))
->>>>>>> 8183da63
 			play_clues.push({ clue, playables: [] });
 	}
 
