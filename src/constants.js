<<<<<<< HEAD
export const MAX_H_LEVEL = 11;
export const BOT_VERSION = '1.3.7';
=======
export const MAX_H_LEVEL = 7;
export const BOT_VERSION = '1.3.9';
>>>>>>> 1973f659

export const ACTION =  /** @type {const} */ ({
	PLAY: 0,
	DISCARD: 1,
	COLOUR: 2,
	RANK: 3,
	END_GAME: 4
});

export const CLUE = /** @type {const} */ ({ COLOUR: 0, RANK: 1 });

export const END_CONDITION = /** @type {const} */ ({
	IN_PROGRESS: 0,
	NORMAL: 1,
	STRIKEOUT: 2,
	TIMEOUT: 3,
	TERMINATED: 4,
	SPEEDRUN_FAIL: 5,
	IDLE_TIMEOUT: 6,
	CHARACTER_SOFTLOCK: 7,
	ALL_OR_NOTHING_FAIL: 8,
	ALL_OR_NOTHING_SOFTLOCK: 9,
	TERMINATED_BY_VOTE: 10
});

export const HAND_SIZE = [-1, -1, 5, 5, 4, 4, 3];<|MERGE_RESOLUTION|>--- conflicted
+++ resolved
@@ -1,10 +1,5 @@
-<<<<<<< HEAD
 export const MAX_H_LEVEL = 11;
-export const BOT_VERSION = '1.3.7';
-=======
-export const MAX_H_LEVEL = 7;
 export const BOT_VERSION = '1.3.9';
->>>>>>> 1973f659
 
 export const ACTION =  /** @type {const} */ ({
 	PLAY: 0,
