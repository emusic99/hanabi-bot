--- conflicted
+++ resolved
@@ -9,13 +9,12 @@
  * @property {number} id
  * @property {string} name
  * @property {string[]} suits
- * @property {string} newID
  * @property {number} [specialRank]
  * @property {boolean} [specialRankAllClueColors]
  * @property {boolean} [specialRankAllClueRanks]
  * @property {boolean} [specialRankNoClueColors]
  * @property {boolean} [specialRankNoClueRanks]
- * @property {number} criticalRank
+ * @property {number} [criticalRank]
  */
 
 const variantsURL = 'https://raw.githubusercontent.com/Hanabi-Live/hanabi-live/main/packages/game/src/json/variants.json';
@@ -86,7 +85,7 @@
 	return variants.find(variant => variant.name === name);
 }
 
-export let shortForms = /** @type {string[]} */ ([]);
+export let shortForms = /** @type {string[]} */ (['r', 'y', 'g', 'b', 'p']);
 
 /**
  * Edits shortForms to have the correct acryonyms.
@@ -126,22 +125,12 @@
 	const { suitIndex, rank } = card;
 	const suit = variant.suits[suitIndex];
 
-<<<<<<< HEAD
-	if (suit === 'Null' || suit === 'Dark Null') {
+	if (suit === 'Null' || suit === 'Dark Null')
 		return false;
-	}
-	else if (suit === 'Omni' || suit === 'Dark Omni') {
-=======
-	if (suit === 'Null')
-		return false;
-
-	else if (suit === 'Omni')
->>>>>>> 8183da63
+	else if (suit === 'Omni' || suit === 'Dark Omni')
 		return true;
 
-
 	if (type === CLUE.COLOUR) {
-<<<<<<< HEAD
 		if (['White', 'Gray', 'Light Pink', 'Gray Pink'].includes(suit)) {
 			return false;
 		}
@@ -158,49 +147,25 @@
 		}
 
 		if (rank === variant.specialRank) {
-			if (variant.specialRankAllClueColors) {
+			if (variant.specialRankAllClueColors)
 				return true;
-			}
-			else if (variant.specialRankNoClueColors) {
+			else if (variant.specialRankNoClueColors)
 				return false;
-			}
-		}
-=======
-		if (suit === 'White')
-			return false;
-
-		else if (suit === 'Rainbow')
-			return true;
-
-		else if (suit === 'Prism')
-			return (rank % suits.length - 1) === (value + 1);
-
->>>>>>> 8183da63
+		}
 
 		return suitIndex === value;
 	}
 	else if (type === CLUE.RANK) {
-<<<<<<< HEAD
-		if (['Brown', 'Dark Brown', 'Muddy Rainbow', 'Cocoa Rainbow'].includes(suit)) {
+		if (['Brown', 'Dark Brown', 'Muddy Rainbow', 'Cocoa Rainbow'].includes(suit))
 			return false;
-		}
-		else if (['Pink', 'Dark Pink', 'Light Pink', 'Gray Pink'].includes(suit)) {
-=======
-		if (suit === 'Brown')
-			return false;
-
-		else if (suit === 'Pink')
->>>>>>> 8183da63
+		else if (['Pink', 'Dark Pink', 'Light Pink', 'Gray Pink'].includes(suit))
 			return true;
 
-
 		if (rank === variant.specialRank) {
-			if (variant.specialRankAllClueRanks) {
+			if (variant.specialRankAllClueRanks)
 				return true;
-			}
-			else if (variant.specialRankNoClueRanks) {
+			else if (variant.specialRankNoClueRanks)
 				return false;
-			}
 		}
 
 		return rank === value;
@@ -215,19 +180,13 @@
 export function isCluable(variant, clue) {
 	const { type, value } = clue;
 
-<<<<<<< HEAD
 	if (type === CLUE.COLOUR && [
 		'Null', 'Omni', 'White', 'Rainbow', 'Light Pink', 'Muddy Rainbow', 'Prism',
 		'Dark Null', 'Dark Omni', 'Gray', 'Dark Rainbow', 'Gray Pink', 'Cocoa Rainbow', 'Dark Prism'
-	].includes(variant.suits[value])) {
+	].includes(variant.suits[value]))
 		return false;
-	}
-	if (type === CLUE.RANK && value === variant.specialRank && (variant.specialRankAllClueRanks || variant.specialRankNoClueRanks)) {
-=======
-	if (type === CLUE.COLOUR && ['Null', 'Omni', 'White', 'Rainbow', 'Prism'].includes(suits[value]))
->>>>>>> 8183da63
+	if (type === CLUE.RANK && value === variant.specialRank && (variant.specialRankAllClueRanks || variant.specialRankNoClueRanks))
 		return false;
-
 	return true;
 }
 
@@ -237,24 +196,17 @@
  * @param {Variant} variant
  * @param {Identity} identity
  */
-<<<<<<< HEAD
 export function cardCount(suits, variant, { suitIndex, rank }) {
 	if ([
 		'Dark Null', 'Dark Brown', 'Cocoa Rainbow',
 		'Gray', 'Black', 'Dark Rainbow',
 		'Gray Pink', 'Dark Pink', 'Dark Omni',
 		'Dark Prism'
-	].includes(suits[suitIndex])) {
+	].includes(suits[suitIndex]))
 		return 1;
-	}
-
-	if (variant.criticalRank === rank) {
-=======
-export function cardCount(suits, { suitIndex, rank }) {
-	if (suits[suitIndex] === 'Black')
->>>>>>> 8183da63
+
+	if (variant.criticalRank === rank)
 		return 1;
-
 
 	return [3, 2, 2, 2, 1][rank - 1];
 }