--- conflicted
+++ resolved
@@ -18,11 +18,8 @@
  * @typedef {import('../types.js').TurnAction} TurnAction
  * @typedef {import('../types.js').PlayAction} PlayAction
  * @typedef {import('../types.js').PerformAction} PerformAction
-<<<<<<< HEAD
  * @typedef {import('../variants.js').Variant} Variant
-=======
  * @typedef {import('../types-live.js').TableOptions} TableOptions
->>>>>>> 0d89679c
  */
 
 export class State {
@@ -72,17 +69,11 @@
 	 * @param {string[]} playerNames
 	 * @param {number} ourPlayerIndex
 	 * @param {string[]} suits
-<<<<<<< HEAD
 	 * @param {Variant} variant
-	 * @param {boolean} in_progress
-	 */
-	constructor(tableID, playerNames, ourPlayerIndex, suits, variant, in_progress) {
-=======
 	 * @param {TableOptions} options
 	 * @param {boolean} in_progress
 	 */
-	constructor(tableID, playerNames, ourPlayerIndex, suits, options, in_progress) {
->>>>>>> 0d89679c
+	constructor(tableID, playerNames, ourPlayerIndex, suits, variant, options, in_progress) {
 		/** @type {number} */
 		this.tableID = tableID;
 		/** @type {string[]} */
@@ -95,13 +86,11 @@
 		/** @type {string[]} */
 		this.suits = suits;
 
-<<<<<<< HEAD
 		/** @type {Variant}} */
 		this.variant = variant;
-=======
+
 		/** @type {TableOptions} */
 		this.options = options;
->>>>>>> 0d89679c
 
 		this.in_progress = in_progress;
 
@@ -144,11 +133,7 @@
 	 * Returns a blank copy of the state, as if the game had restarted.
 	 */
 	createBlank() {
-<<<<<<< HEAD
-		const newState = new State(this.tableID, this.playerNames, this.ourPlayerIndex, this.suits, this.variant, this.in_progress);
-=======
-		const newState = new State(this.tableID, this.playerNames, this.ourPlayerIndex, this.suits, this.options, this.in_progress);
->>>>>>> 0d89679c
+		const newState = new State(this.tableID, this.playerNames, this.ourPlayerIndex, this.suits, this.variant, this.options, this.in_progress);
 		newState.notes = this.notes;
 		newState.rewinds = this.rewinds;
 		return newState;
@@ -158,11 +143,7 @@
 	 * Returns a copy of the state with only minimal properties (cheaper than cloning).
 	 */
 	minimalCopy() {
-<<<<<<< HEAD
-		const newState = new State(this.tableID, this.playerNames, this.ourPlayerIndex, this.suits, this.variant, this.in_progress);
-=======
-		const newState = new State(this.tableID, this.playerNames, this.ourPlayerIndex, this.suits, this.options, this.in_progress);
->>>>>>> 0d89679c
+		const newState = new State(this.tableID, this.playerNames, this.ourPlayerIndex, this.suits, this.variant, this.options, this.in_progress);
 
 		if (this.copyDepth > 3)
 			throw new Error('Maximum recursive depth reached.');
